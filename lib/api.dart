// Copyright 2021-2022 Workiva.
// Licensed under the Apache License, Version 2.0. Please see https://github.com/Workiva/opentelemetry-dart/blob/master/LICENSE for more information

export 'src/api/common/attribute.dart' show Attribute;
export 'src/api/common/resource_attributes.dart' show ResourceAttributes;
export 'src/api/common/semantic_attributes.dart' show SemanticAttributes;
export 'src/api/context/context.dart' show Context;
export 'src/api/exporters/span_exporter.dart' show SpanExporter;
export 'src/api/instrumentation_library.dart' show InstrumentationLibrary;
<<<<<<< HEAD
export 'src/api/metrics/counter.dart' show Counter;
export 'src/api/metrics/meter_provider.dart' show MeterProvider;
export 'src/api/metrics/meter.dart' show Meter;
=======
export 'src/api/open_telemetry.dart'
    show
        globalTextMapPropagator,
        globalTracerProvider,
        registerGlobalTextMapPropagator,
        registerGlobalTracerProvider,
        trace,
        traceSync;
>>>>>>> 16e20030
export 'src/api/propagation/extractors/text_map_getter.dart' show TextMapGetter;
export 'src/api/propagation/injectors/text_map_setter.dart' show TextMapSetter;
export 'src/api/propagation/text_map_propagator.dart' show TextMapPropagator;
export 'src/api/span_processors/span_processor.dart' show SpanProcessor;
export 'src/api/trace/id_generator.dart' show IdGenerator;
export 'src/api/trace/nonrecording_span.dart' show NonRecordingSpan;
export 'src/api/trace/span_context.dart' show SpanContext;
export 'src/api/trace/span_id.dart' show SpanId;
export 'src/api/trace/span_link.dart' show SpanLink;
export 'src/api/trace/span_status.dart' show SpanStatus, StatusCode;
export 'src/api/trace/span.dart' show Span, SpanKind;
export 'src/api/trace/trace_flags.dart' show TraceFlags;
export 'src/api/trace/trace_id.dart' show TraceId;
export 'src/api/trace/trace_state.dart' show TraceState;
export 'src/api/trace/tracer_provider.dart' show TracerProvider;
export 'src/api/trace/tracer.dart' show Tracer;<|MERGE_RESOLUTION|>--- conflicted
+++ resolved
@@ -7,11 +7,9 @@
 export 'src/api/context/context.dart' show Context;
 export 'src/api/exporters/span_exporter.dart' show SpanExporter;
 export 'src/api/instrumentation_library.dart' show InstrumentationLibrary;
-<<<<<<< HEAD
 export 'src/api/metrics/counter.dart' show Counter;
 export 'src/api/metrics/meter_provider.dart' show MeterProvider;
 export 'src/api/metrics/meter.dart' show Meter;
-=======
 export 'src/api/open_telemetry.dart'
     show
         globalTextMapPropagator,
@@ -20,7 +18,6 @@
         registerGlobalTracerProvider,
         trace,
         traceSync;
->>>>>>> 16e20030
 export 'src/api/propagation/extractors/text_map_getter.dart' show TextMapGetter;
 export 'src/api/propagation/injectors/text_map_setter.dart' show TextMapSetter;
 export 'src/api/propagation/text_map_propagator.dart' show TextMapPropagator;
