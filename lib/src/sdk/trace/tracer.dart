import 'package:fixnum/fixnum.dart';

import '../../../api.dart' as api;
import '../../../sdk.dart' as sdk;

/// An interface for creating [api.Span]s and propagating context in-process.
class Tracer implements api.Tracer {
  final List<api.SpanProcessor> _processors;
<<<<<<< HEAD
  final sdk.Resource _resource;
  final api.Sampler _sampler;
=======
  final api.Resource _resource;
  final sdk.Sampler _sampler;
>>>>>>> 2de42b50
  final api.IdGenerator _idGenerator;
  final api.InstrumentationLibrary _instrumentationLibrary;
  sdk.SpanLimits _spanLimits;

  Tracer(this._processors, this._resource, this._sampler, this._idGenerator,
      this._instrumentationLibrary,
      {sdk.SpanLimits spanLimits}) {
    _spanLimits = spanLimits ?? sdk.SpanLimits();
  }

  @override
  api.Span startSpan(String name,
      {api.Context context,
      api.SpanKind kind,
      List<api.Attribute> attributes,
      List<api.SpanLink> links,
      Int64 startTime}) {
    context ??= api.Context.current;

    // If a valid, active Span is present in the context, use it as this Span's
    // parent.  If the Context does not contain an active parent Span, create
    // a root Span with a new Trace ID and default state.
    // See https://github.com/open-telemetry/opentelemetry-specification/blob/main/specification/trace/api.md#determining-the-parent-span-from-a-context
    final parent = context.span;
    final spanId = api.SpanId.fromIdGenerator(_idGenerator);
    api.TraceId traceId;
    api.TraceState traceState;
    api.SpanId parentSpanId;

    if (parent != null) {
      parentSpanId = parent.spanContext.spanId;
      traceId = parent.spanContext.traceId;
      traceState = parent.spanContext.traceState;
    } else {
      parentSpanId = api.SpanId.root();
      traceId = api.TraceId.fromIdGenerator(_idGenerator);
      traceState = sdk.TraceState.empty();
    }

    final samplerResult = _sampler.shouldSample(
        context, traceId, name, kind, false, attributes, links);
    final traceFlags = (samplerResult.decision == sdk.Decision.recordAndSample)
        ? api.TraceFlags.sampled
        : api.TraceFlags.none;
    final spanContext =
        sdk.SpanContext(traceId, spanId, traceFlags, traceState);

    return sdk.Span(name, spanContext, parentSpanId, _processors, _resource,
        _instrumentationLibrary,
        kind: kind,
        attributes: attributes,
        links: links,
        spanlimits: _spanLimits,
        startTime: startTime);
  }
}<|MERGE_RESOLUTION|>--- conflicted
+++ resolved
@@ -6,13 +6,8 @@
 /// An interface for creating [api.Span]s and propagating context in-process.
 class Tracer implements api.Tracer {
   final List<api.SpanProcessor> _processors;
-<<<<<<< HEAD
   final sdk.Resource _resource;
-  final api.Sampler _sampler;
-=======
-  final api.Resource _resource;
   final sdk.Sampler _sampler;
->>>>>>> 2de42b50
   final api.IdGenerator _idGenerator;
   final api.InstrumentationLibrary _instrumentationLibrary;
   sdk.SpanLimits _spanLimits;
